--- conflicted
+++ resolved
@@ -20,8 +20,5 @@
 pub use domain::*;
 pub use ordering::*;
 pub use pcs::*;
-<<<<<<< HEAD
-pub use proof::*;
-=======
 pub use point::*;
->>>>>>> 193b9cbb
+pub use proof::*;