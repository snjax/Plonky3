use alloc::format;
use alloc::string::ToString;
use alloc::vec::Vec;
use core::array;
use core::fmt::{self, Debug, Display, Formatter};
use core::iter::{Product, Sum};
use core::ops::{Add, AddAssign, Div, DivAssign, Mul, MulAssign, Neg, Sub, SubAssign};

use itertools::Itertools;
use num_bigint::BigUint;
use p3_util::convert_vec;
use rand::distributions::Standard;
use rand::prelude::Distribution;
use serde::{Deserialize, Serialize};

use super::{HasFrobenius, HasTwoAdicBinomialExtension};
use crate::extension::BinomiallyExtendable;
use crate::field::Field;
use crate::{
    field_to_array, ExtensionField, FieldAlgebra, FieldExtensionAlgebra, Packable, TwoAdicField,
};

#[derive(Copy, Clone, Eq, PartialEq, Hash, Debug, Serialize, Deserialize, PartialOrd, Ord)]
#[repr(transparent)] // to make the zero_vec implementation safe
pub struct BinomialExtensionField<FA, const D: usize> {
    #[serde(
        with = "p3_util::array_serialization",
        bound(serialize = "FA: Serialize", deserialize = "FA: Deserialize<'de>")
    )]
    pub(crate) value: [FA; D],
}

<<<<<<< HEAD
impl<FA: FieldAlgebra, const D: usize> Default for BinomialExtensionField<FA, D> {
=======
impl <AF, const D: usize> BinomialExtensionField<AF, D> {
    pub const fn from_raw(value: [AF; D]) -> Self {
        Self { value }
    }
}

impl<AF: AbstractField, const D: usize> Default for BinomialExtensionField<AF, D> {
>>>>>>> 193b9cbb
    fn default() -> Self {
        Self {
            value: array::from_fn(|_| FA::ZERO),
        }
    }
}

impl<FA: FieldAlgebra, const D: usize> From<FA> for BinomialExtensionField<FA, D> {
    fn from(x: FA) -> Self {
        Self {
            value: field_to_array::<FA, D>(x),
        }
    }
}

impl<F: BinomiallyExtendable<D>, const D: usize> Packable for BinomialExtensionField<F, D> {}

impl<F: BinomiallyExtendable<D>, const D: usize> ExtensionField<F>
    for BinomialExtensionField<F, D>
{
    type ExtensionPacking = BinomialExtensionField<F::Packing, D>;
}

impl<F: BinomiallyExtendable<D>, const D: usize> HasFrobenius<F> for BinomialExtensionField<F, D> {
    /// FrobeniusField automorphisms: x -> x^n, where n is the order of BaseField.
    fn frobenius(&self) -> Self {
        self.repeated_frobenius(1)
    }

    /// Repeated Frobenius automorphisms: x -> x^(n^count).
    ///
    /// Follows precomputation suggestion in Section 11.3.3 of the
    /// Handbook of Elliptic and Hyperelliptic Curve Cryptography.
    fn repeated_frobenius(&self, count: usize) -> Self {
        if count == 0 {
            return *self;
        } else if count >= D {
            // x |-> x^(n^D) is the identity, so x^(n^count) ==
            // x^(n^(count % D))
            return self.repeated_frobenius(count % D);
        }
        let arr: &[F] = self.as_base_slice();

        // z0 = DTH_ROOT^count = W^(k * count) where k = floor((n-1)/D)
        let mut z0 = F::DTH_ROOT;
        for _ in 1..count {
            z0 *= F::DTH_ROOT;
        }

        let mut res = [F::ZERO; D];
        for (i, z) in z0.powers().take(D).enumerate() {
            res[i] = arr[i] * z;
        }

        Self::from_base_slice(&res)
    }

    /// Algorithm 11.3.4 in Handbook of Elliptic and Hyperelliptic Curve Cryptography.
    fn frobenius_inv(&self) -> Self {
        // Writing 'a' for self, we need to compute a^(r-1):
        // r = n^D-1/n-1 = n^(D-1)+n^(D-2)+...+n
        let mut f = Self::ONE;
        for _ in 1..D {
            f = (f * *self).frobenius();
        }

        // g = a^r is in the base field, so only compute that
        // coefficient rather than the full product.
        let a = self.value;
        let b = f.value;
        let mut g = F::ZERO;
        for i in 1..D {
            g += a[i] * b[D - i];
        }
        g *= F::W;
        g += a[0] * b[0];
        debug_assert_eq!(Self::from(g), *self * f);

        f * g.inverse()
    }
}

impl<FA, const D: usize> FieldAlgebra for BinomialExtensionField<FA, D>
where
    FA: FieldAlgebra,
    FA::F: BinomiallyExtendable<D>,
{
    type F = BinomialExtensionField<FA::F, D>;

    const ZERO: Self = Self {
        value: [FA::ZERO; D],
    };

    const ONE: Self = Self {
        value: field_to_array::<FA, D>(FA::ONE),
    };

    const TWO: Self = Self {
        value: field_to_array::<FA, D>(FA::TWO),
    };

    const NEG_ONE: Self = Self {
        value: field_to_array::<FA, D>(FA::NEG_ONE),
    };

    #[inline]
    fn from_f(f: Self::F) -> Self {
        Self {
            value: f.value.map(FA::from_f),
        }
    }

    #[inline]
    fn from_bool(b: bool) -> Self {
        FA::from_bool(b).into()
    }

    #[inline]
    fn from_canonical_u8(n: u8) -> Self {
        FA::from_canonical_u8(n).into()
    }

    #[inline]
    fn from_canonical_u16(n: u16) -> Self {
        FA::from_canonical_u16(n).into()
    }

    #[inline]
    fn from_canonical_u32(n: u32) -> Self {
        FA::from_canonical_u32(n).into()
    }

    #[inline]
    fn from_canonical_u64(n: u64) -> Self {
        FA::from_canonical_u64(n).into()
    }

    #[inline]
    fn from_canonical_usize(n: usize) -> Self {
        FA::from_canonical_usize(n).into()
    }

    #[inline]
    fn from_wrapped_u32(n: u32) -> Self {
        FA::from_wrapped_u32(n).into()
    }

    #[inline]
    fn from_wrapped_u64(n: u64) -> Self {
        FA::from_wrapped_u64(n).into()
    }

    #[inline(always)]
    fn square(&self) -> Self {
        match D {
            2 => {
                let a = self.value.clone();
                let mut res = Self::default();
                res.value[0] = a[0].square() + a[1].square() * FA::from_f(FA::F::W);
                res.value[1] = a[0].clone() * a[1].double();
                res
            }
            3 => {
                let mut res = Self::default();
                cubic_square(&self.value, &mut res.value, FA::F::W);
                res
            }
            _ => <Self as Mul<Self>>::mul(self.clone(), self.clone()),
        }
    }

    #[inline]
    fn zero_vec(len: usize) -> Vec<Self> {
        // SAFETY: this is a repr(transparent) wrapper around an array.
        unsafe { convert_vec(FA::zero_vec(len * D)) }
    }
}

impl<F: BinomiallyExtendable<D>, const D: usize> Field for BinomialExtensionField<F, D> {
    type Packing = Self;

    const GENERATOR: Self = Self {
        value: F::EXT_GENERATOR,
    };

    fn try_inverse(&self) -> Option<Self> {
        if self.is_zero() {
            return None;
        }

        match D {
            2 => Some(Self::from_base_slice(&qudratic_inv(&self.value, F::W))),
            3 => Some(Self::from_base_slice(&cubic_inv(&self.value, F::W))),
            _ => Some(self.frobenius_inv()),
        }
    }

    fn halve(&self) -> Self {
        Self {
            value: self.value.map(|x| x.halve()),
        }
    }

    fn order() -> BigUint {
        F::order().pow(D as u32)
    }
}

impl<F, const D: usize> Display for BinomialExtensionField<F, D>
where
    F: BinomiallyExtendable<D>,
{
    fn fmt(&self, f: &mut Formatter<'_>) -> fmt::Result {
        if self.is_zero() {
            write!(f, "0")
        } else {
            let str = self
                .value
                .iter()
                .enumerate()
                .filter(|(_, x)| !x.is_zero())
                .map(|(i, x)| match (i, x.is_one()) {
                    (0, _) => format!("{x}"),
                    (1, true) => "X".to_string(),
                    (1, false) => format!("{x} X"),
                    (_, true) => format!("X^{i}"),
                    (_, false) => format!("{x} X^{i}"),
                })
                .join(" + ");
            write!(f, "{}", str)
        }
    }
}

impl<FA, const D: usize> Neg for BinomialExtensionField<FA, D>
where
    FA: FieldAlgebra,
    FA::F: BinomiallyExtendable<D>,
{
    type Output = Self;

    #[inline]
    fn neg(self) -> Self {
        Self {
            value: self.value.map(FA::neg),
        }
    }
}

impl<FA, const D: usize> Add for BinomialExtensionField<FA, D>
where
    FA: FieldAlgebra,
    FA::F: BinomiallyExtendable<D>,
{
    type Output = Self;

    #[inline]
    fn add(self, rhs: Self) -> Self {
        let mut res = self.value;
        for (r, rhs_val) in res.iter_mut().zip(rhs.value) {
            *r += rhs_val;
        }
        Self { value: res }
    }
}

impl<FA, const D: usize> Add<FA> for BinomialExtensionField<FA, D>
where
    FA: FieldAlgebra,
    FA::F: BinomiallyExtendable<D>,
{
    type Output = Self;

    #[inline]
    fn add(mut self, rhs: FA) -> Self {
        self.value[0] += rhs;
        self
    }
}

impl<FA, const D: usize> AddAssign for BinomialExtensionField<FA, D>
where
    FA: FieldAlgebra,
    FA::F: BinomiallyExtendable<D>,
{
    #[inline]
    fn add_assign(&mut self, rhs: Self) {
        for i in 0..D {
            self.value[i] += rhs.value[i].clone();
        }
    }
}

impl<FA, const D: usize> AddAssign<FA> for BinomialExtensionField<FA, D>
where
    FA: FieldAlgebra,
    FA::F: BinomiallyExtendable<D>,
{
    #[inline]
    fn add_assign(&mut self, rhs: FA) {
        self.value[0] += rhs;
    }
}

impl<FA, const D: usize> Sum for BinomialExtensionField<FA, D>
where
    FA: FieldAlgebra,
    FA::F: BinomiallyExtendable<D>,
{
    fn sum<I: Iterator<Item = Self>>(iter: I) -> Self {
        iter.fold(Self::ZERO, |acc, x| acc + x)
    }
}

impl<FA, const D: usize> Sub for BinomialExtensionField<FA, D>
where
    FA: FieldAlgebra,
    FA::F: BinomiallyExtendable<D>,
{
    type Output = Self;

    #[inline]
    fn sub(self, rhs: Self) -> Self {
        let mut res = self.value;
        for (r, rhs_val) in res.iter_mut().zip(rhs.value) {
            *r -= rhs_val;
        }
        Self { value: res }
    }
}

impl<FA, const D: usize> Sub<FA> for BinomialExtensionField<FA, D>
where
    FA: FieldAlgebra,
    FA::F: BinomiallyExtendable<D>,
{
    type Output = Self;

    #[inline]
    fn sub(self, rhs: FA) -> Self {
        let mut res = self.value;
        res[0] -= rhs;
        Self { value: res }
    }
}

impl<FA, const D: usize> SubAssign for BinomialExtensionField<FA, D>
where
    FA: FieldAlgebra,
    FA::F: BinomiallyExtendable<D>,
{
    #[inline]
    fn sub_assign(&mut self, rhs: Self) {
        *self = self.clone() - rhs;
    }
}

impl<FA, const D: usize> SubAssign<FA> for BinomialExtensionField<FA, D>
where
    FA: FieldAlgebra,
    FA::F: BinomiallyExtendable<D>,
{
    #[inline]
    fn sub_assign(&mut self, rhs: FA) {
        *self = self.clone() - rhs;
    }
}

impl<FA, const D: usize> Mul for BinomialExtensionField<FA, D>
where
    FA: FieldAlgebra,
    FA::F: BinomiallyExtendable<D>,
{
    type Output = Self;

    #[inline]
    fn mul(self, rhs: Self) -> Self {
        let a = self.value;
        let b = rhs.value;
        let mut res = Self::default();
        let w = FA::F::W;
        let w_af = FA::from_f(w);

        match D {
            2 => {
                res.value[0] = a[0].clone() * b[0].clone() + a[1].clone() * w_af * b[1].clone();
                res.value[1] = a[0].clone() * b[1].clone() + a[1].clone() * b[0].clone();
            }
            3 => cubic_mul(&a, &b, &mut res.value, w_af),
            _ =>
            {
                #[allow(clippy::needless_range_loop)]
                for i in 0..D {
                    for j in 0..D {
                        if i + j >= D {
                            res.value[i + j - D] += a[i].clone() * w_af.clone() * b[j].clone();
                        } else {
                            res.value[i + j] += a[i].clone() * b[j].clone();
                        }
                    }
                }
            }
        }
        res
    }
}

impl<FA, const D: usize> Mul<FA> for BinomialExtensionField<FA, D>
where
    FA: FieldAlgebra,
    FA::F: BinomiallyExtendable<D>,
{
    type Output = Self;

    #[inline]
    fn mul(self, rhs: FA) -> Self {
        Self {
            value: self.value.map(|x| x * rhs.clone()),
        }
    }
}

impl<FA, const D: usize> Product for BinomialExtensionField<FA, D>
where
    FA: FieldAlgebra,
    FA::F: BinomiallyExtendable<D>,
{
    fn product<I: Iterator<Item = Self>>(iter: I) -> Self {
        iter.fold(Self::ONE, |acc, x| acc * x)
    }
}

impl<F, const D: usize> Div for BinomialExtensionField<F, D>
where
    F: BinomiallyExtendable<D>,
{
    type Output = Self;

    #[allow(clippy::suspicious_arithmetic_impl)]
    #[inline]
    fn div(self, rhs: Self) -> Self::Output {
        self * rhs.inverse()
    }
}

impl<F, const D: usize> DivAssign for BinomialExtensionField<F, D>
where
    F: BinomiallyExtendable<D>,
{
    #[inline]
    fn div_assign(&mut self, rhs: Self) {
        *self = *self / rhs;
    }
}

impl<FA, const D: usize> MulAssign for BinomialExtensionField<FA, D>
where
    FA: FieldAlgebra,
    FA::F: BinomiallyExtendable<D>,
{
    #[inline]
    fn mul_assign(&mut self, rhs: Self) {
        *self = self.clone() * rhs;
    }
}

impl<FA, const D: usize> MulAssign<FA> for BinomialExtensionField<FA, D>
where
    FA: FieldAlgebra,
    FA::F: BinomiallyExtendable<D>,
{
    #[inline]
    fn mul_assign(&mut self, rhs: FA) {
        *self = self.clone() * rhs;
    }
}

impl<FA, const D: usize> FieldExtensionAlgebra<FA> for BinomialExtensionField<FA, D>
where
    FA: FieldAlgebra,
    FA::F: BinomiallyExtendable<D>,
{
    const D: usize = D;

    #[inline]
    fn from_base(b: FA) -> Self {
        Self {
            value: field_to_array(b),
        }
    }

    #[inline]
    fn from_base_slice(bs: &[FA]) -> Self {
        Self::from_base_fn(|i| bs[i].clone())
    }

    #[inline]
    fn from_base_fn<F: FnMut(usize) -> FA>(f: F) -> Self {
        Self {
            value: array::from_fn(f),
        }
    }

    #[inline]
    fn from_base_iter<I: Iterator<Item = FA>>(iter: I) -> Self {
        let mut res = Self::default();
        for (i, b) in iter.enumerate() {
            res.value[i] = b;
        }
        res
    }

    #[inline(always)]
    fn as_base_slice(&self) -> &[FA] {
        &self.value
    }
}

impl<F: BinomiallyExtendable<D>, const D: usize> Distribution<BinomialExtensionField<F, D>>
    for Standard
where
    Standard: Distribution<F>,
{
    fn sample<R: rand::Rng + ?Sized>(&self, rng: &mut R) -> BinomialExtensionField<F, D> {
        let mut res = [F::ZERO; D];
        for r in res.iter_mut() {
            *r = Standard.sample(rng);
        }
        BinomialExtensionField::<F, D>::from_base_slice(&res)
    }
}

impl<F: Field + HasTwoAdicBinomialExtension<D>, const D: usize> TwoAdicField
    for BinomialExtensionField<F, D>
{
    const TWO_ADICITY: usize = F::EXT_TWO_ADICITY;

    #[inline]
    fn two_adic_generator(bits: usize) -> Self {
        Self {
            value: F::ext_two_adic_generator(bits),
        }
    }
}

///Section 11.3.6b in Handbook of Elliptic and Hyperelliptic Curve Cryptography.
#[inline]
fn qudratic_inv<F: Field>(a: &[F], w: F) -> [F; 2] {
    let scalar = (a[0].square() - w * a[1].square()).inverse();
    [a[0] * scalar, -a[1] * scalar]
}

/// Section 11.3.6b in Handbook of Elliptic and Hyperelliptic Curve Cryptography.
#[inline]
fn cubic_inv<F: Field>(a: &[F], w: F) -> [F; 3] {
    let a0_square = a[0].square();
    let a1_square = a[1].square();
    let a2_w = w * a[2];
    let a0_a1 = a[0] * a[1];

    // scalar = (a0^3+wa1^3+w^2a2^3-3wa0a1a2)^-1
    let scalar = (a0_square * a[0] + w * a[1] * a1_square + a2_w.square() * a[2]
        - (F::ONE + F::TWO) * a2_w * a0_a1)
        .inverse();

    //scalar*[a0^2-wa1a2, wa2^2-a0a1, a1^2-a0a2]
    [
        scalar * (a0_square - a[1] * a2_w),
        scalar * (a2_w * a[2] - a0_a1),
        scalar * (a1_square - a[0] * a[2]),
    ]
}

/// karatsuba multiplication for cubic extension field
#[inline]
fn cubic_mul<FA: FieldAlgebra, const D: usize>(a: &[FA; D], b: &[FA; D], res: &mut [FA; D], w: FA) {
    assert_eq!(D, 3);

    let a0_b0 = a[0].clone() * b[0].clone();
    let a1_b1 = a[1].clone() * b[1].clone();
    let a2_b2 = a[2].clone() * b[2].clone();

    res[0] = a0_b0.clone()
        + ((a[1].clone() + a[2].clone()) * (b[1].clone() + b[2].clone())
            - a1_b1.clone()
            - a2_b2.clone())
            * w.clone();
    res[1] = (a[0].clone() + a[1].clone()) * (b[0].clone() + b[1].clone())
        - a0_b0.clone()
        - a1_b1.clone()
        + a2_b2.clone() * w;
    res[2] = (a[0].clone() + a[2].clone()) * (b[0].clone() + b[2].clone()) - a0_b0 - a2_b2 + a1_b1;
}

/// Section 11.3.6a in Handbook of Elliptic and Hyperelliptic Curve Cryptography.
#[inline]
fn cubic_square<FA: FieldAlgebra, const D: usize>(a: &[FA; D], res: &mut [FA; D], w: FA::F) {
    assert_eq!(D, 3);

    let w_a2 = a[2].clone() * FA::from_f(w);

    res[0] = a[0].square() + (a[1].clone() * w_a2.clone()).double();
    res[1] = w_a2 * a[2].clone() + (a[0].clone() * a[1].clone()).double();
    res[2] = a[1].square() + (a[0].clone() * a[2].clone()).double();
}<|MERGE_RESOLUTION|>--- conflicted
+++ resolved
@@ -30,17 +30,13 @@
     pub(crate) value: [FA; D],
 }
 
-<<<<<<< HEAD
+impl <FA, const D: usize> BinomialExtensionField<FA, D> {
+    pub const fn from_raw(value: [FA; D]) -> Self {
+        Self { value }
+    }
+}
+
 impl<FA: FieldAlgebra, const D: usize> Default for BinomialExtensionField<FA, D> {
-=======
-impl <AF, const D: usize> BinomialExtensionField<AF, D> {
-    pub const fn from_raw(value: [AF; D]) -> Self {
-        Self { value }
-    }
-}
-
-impl<AF: AbstractField, const D: usize> Default for BinomialExtensionField<AF, D> {
->>>>>>> 193b9cbb
     fn default() -> Self {
         Self {
             value: array::from_fn(|_| FA::ZERO),
